--- conflicted
+++ resolved
@@ -759,26 +759,8 @@
     pub self_href: String,
 }
 
-<<<<<<< HEAD
 async fn entities(store: &dyn StoreOps, args: &ObjectArgs) -> Result<Vec<Entity>, RdapServerError> {
     let mut entities: Vec<Entity> = Vec::new();
-=======
-fn notices(v: &[NoticeOrRemark]) -> Option<Vec<Notice>> {
-    let notices = v.iter().map(|n| Notice(n.clone())).collect::<Notices>();
-    (!notices.is_empty()).then_some(notices)
-}
-
-fn remarks(v: &[NoticeOrRemark]) -> Option<Vec<Remark>> {
-    let remarks = v.iter().map(|n| Remark(n.clone())).collect::<Remarks>();
-    (!remarks.is_empty()).then_some(remarks)
-}
-
-async fn entities(
-    store: &dyn StoreOps,
-    args: &ObjectArgs,
-) -> Result<Option<Vec<Entity>>, RdapServerError> {
-    let mut entities: Vec<Entity> = vec![];
->>>>>>> 95cbc061
     if let Some(handle) = &args.registrant {
         entities.push(get_entity(store, handle, "registrant".to_string()).await?);
     }
@@ -820,13 +802,8 @@
 async fn nameservers(
     store: &dyn StoreOps,
     ns_names: Vec<String>,
-<<<<<<< HEAD
 ) -> Result<Vec<Nameserver>, RdapServerError> {
     let mut nameservers: Vec<Nameserver> = Vec::new();
-=======
-) -> Result<Option<Vec<Nameserver>>, RdapServerError> {
-    let mut nameservers: Vec<Nameserver> = vec![];
->>>>>>> 95cbc061
     for ns in ns_names {
         let ns = get_ns(store, &ns).await?;
         nameservers.push(ns);
